--- conflicted
+++ resolved
@@ -15,13 +15,8 @@
         nip04,
         nip47::{self, NostrWalletConnectURI},
     },
-<<<<<<< HEAD
-    Alphabet, Client, Event, EventBuilder, Filter, JsonUtil, Keys, Kind, PublicKey, SecretKey,
-    SingleLetterTag, Tag, TagKind, TagStandard, Timestamp, Url,
-=======
     Client, Event, EventBuilder, Filter, JsonUtil, Keys, Kind, PublicKey, RelayUrl, SecretKey,
     SingleLetterTag, Tag, TagStandard, Timestamp, Url, Alphabet,
->>>>>>> c5ebd0f2
 };
 use serde::{Deserialize, Serialize};
 use std::collections::HashMap;
@@ -429,13 +424,8 @@
                 }
             })
             .ok_or(Error::MissingServiceKey)?;
-<<<<<<< HEAD
-
-        let _target_pubkey = PublicKey::from_str(target_pubkey_str)?;
-=======
-            
+
         let _target_pubkey = PublicKey::from_str(&target_pubkey_str)?;
->>>>>>> c5ebd0f2
 
         log::info!(
             "Received NWC request: event_id={}, from={}, to={}",
@@ -778,17 +768,11 @@
             Kind::WalletConnectResponse,
             encrypted_response,
         )
-<<<<<<< HEAD
-        .to_event(signing_keys)?;
-
-=======
         .tags(vec![
             Tag::from_standardized(TagStandard::public_key(event.pubkey)),
             Tag::from_standardized(TagStandard::event(event.id)),
         ])
         .sign_with_keys(signing_keys)?;
-        
->>>>>>> c5ebd0f2
         // Cache response
         {
             let mut cache = self.response_event_cache.lock().await;
@@ -880,17 +864,11 @@
             Kind::WalletConnectResponse,
             encrypted_response,
         )
-<<<<<<< HEAD
-        .to_event(signing_keys)?;
-
-=======
         .tags(vec![
             Tag::from_standardized(TagStandard::public_key(event.pubkey)),
             Tag::from_standardized(TagStandard::event(event.id)),
         ])
         .sign_with_keys(signing_keys)?;
-        
->>>>>>> c5ebd0f2
         // Cache response
         {
             let mut cache = self.response_event_cache.lock().await;
@@ -913,28 +891,15 @@
         remaining_budget_msats: u64,
     ) -> (nip47::Response, Option<u64>, Option<BalanceInfo>) {
         match request.params {
-<<<<<<< HEAD
-            nip47::RequestParams::GetBalance => match self.get_balance().await {
-                Ok(balance_info) => {
-                    log::info!(
-                        "Balance: {} msats, Max sendable: {} msats, Mints: {}",
-                        balance_info.balance,
-                        balance_info.max_sendable,
-                        balance_info.mints.len()
-                    );
-
-                    let balance_info_clone = balance_info.clone();
-                    (
-=======
             nip47::RequestParams::GetBalance => {
                 match self.get_balance().await {
                     Ok(balance_info) => {
-                        log::info!("Balance: {} msats, Max sendable: {} msats, Mints: {}", 
-                            balance_info.balance, 
+                        log::info!("Balance: {} msats, Max sendable: {} msats, Mints: {}",
+                            balance_info.balance,
                             balance_info.max_sendable,
                             balance_info.mints.len()
                         );
-                        
+
                         let balance_info_clone = balance_info.clone();
                         (
                             nip47::Response {
@@ -951,21 +916,6 @@
                         )
                     },
                     Err(e) => (
->>>>>>> c5ebd0f2
-                        nip47::Response {
-                            result_type: nip47::Method::GetBalance,
-                            error: None,
-                            result: Some(nip47::ResponseResult::GetBalance(
-                                nip47::GetBalanceResponseResult {
-                                    balance: balance_info.balance,
-                                },
-                            )),
-                        },
-                        None,
-                        Some(balance_info_clone),
-                    )
-                }
-                Err(e) => (
                     nip47::Response {
                         result_type: nip47::Method::GetBalance,
                         error: Some(e.into()),
@@ -974,6 +924,7 @@
                     None,
                     None,
                 ),
+                }
             },
             nip47::RequestParams::MakeInvoice(params) => {
                 match self
@@ -1262,21 +1213,11 @@
         let event = EventBuilder::new(
             Kind::from(33194),
             encrypted_content,
-<<<<<<< HEAD
-            vec![Tag::from_standardized(TagStandard::Identifier(
-                app_pubkey.to_string(),
-            ))],
-        )
-        .to_event(&connection.keys)?;
-
-=======
         )
         .tags(vec![
             Tag::from_standardized(TagStandard::Identifier(app_pubkey.to_string())),
         ])
         .sign_with_keys(&connection.keys)?;
-        
->>>>>>> c5ebd0f2
         // Add specified relays if they're different from our default
         for relay_url in relays {
             if relay_url != REMOTE_RELAY_URL {
@@ -1433,10 +1374,6 @@
 
     /// Gets the Wallet Connect URI for this connection.
     pub fn uri(&self, service_pubkey: PublicKey, relay: Url) -> Result<String, Error> {
-<<<<<<< HEAD
-        let uri =
-            NostrWalletConnectURI::new(service_pubkey, relay, self.keys.secret_key().clone(), None);
-=======
         let relay_url = RelayUrl::parse(&relay.to_string()).map_err(|e| Error::InvalidUrl(e.to_string()))?;
         let uri = NostrWalletConnectURI::new(
             service_pubkey,
@@ -1444,7 +1381,6 @@
             self.keys.secret_key().clone(),
             None,
         );
->>>>>>> c5ebd0f2
         Ok(uri.to_string())
     }
 }
@@ -1525,12 +1461,9 @@
     #[error("Invalid event kind")]
     InvalidKind,
 
-<<<<<<< HEAD
-=======
     #[error("Invalid URL: {0}")]
     InvalidUrl(String),
-    
->>>>>>> c5ebd0f2
+
     #[error("Invalid service key: {0}")]
     InvalidServiceKey(PublicKey),
 
