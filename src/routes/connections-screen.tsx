import { useEffect, useState } from "react";
import { invoke } from "@tauri-apps/api/core";

import { Screen } from "@/components/layout/screen";
import { SectionHeader } from "@/components/layout/section-header";
import { Card } from "@/components/ui/card";
import { Badge } from "@/components/ui/badge";
import { CopyButton } from "@/components/copy-button";
import { Button } from "@/components/ui/button";
import {
  Dialog,
  DialogContent,
<<<<<<< HEAD
  DialogDescription,
  DialogHeader,
  DialogTitle,
=======
  DialogHeader,
  DialogTitle,
  DialogDescription,
>>>>>>> e1c79ade
} from "@/components/ui/dialog";

type NwcConnection = {
  pubkey: string;
  budget_msats: number;
  used_budget_msats: number;
  renewal_period: "daily" | "weekly" | "monthly" | "yearly" | "never";
};

type ConnectionsScreenProps = {
  copyToClipboard: (value: string) => Promise<void> | void;
};

export function ConnectionsScreen({ copyToClipboard }: ConnectionsScreenProps) {
  const [connections, setConnections] = useState<NwcConnection[]>([]);
  const [loading, setLoading] = useState(true);
  const [error, setError] = useState<string | null>(null);
<<<<<<< HEAD
  const [copyingPubkey, setCopyingPubkey] = useState(false);
=======
  const [copying, setCopying] = useState(false);
>>>>>>> e1c79ade
  const [newNwcUri, setNewNwcUri] = useState<string | null>(null);
  const [isCreating, setIsCreating] = useState(false);

  useEffect(() => {
    const loadConnections = async () => {
      try {
        setLoading(true);
        setError(null);
        const result = await invoke<NwcConnection[]>("nwc_list_connections");
        setConnections(result);
      } catch (err) {
        console.error("Failed to load connections:", err);
        setError(String(err));
      } finally {
        setLoading(false);
      }
    };

    loadConnections();
    const interval = setInterval(loadConnections, 5_000);
    return () => clearInterval(interval);
  }, []);

  const handleRemove = async (pubkey: string) => {
    if (!window.confirm("Remove this connection?")) return;
    try {
      await invoke("nwc_remove_connection", { pubkey });
      setConnections((prev) => prev.filter((connection) => connection.pubkey !== pubkey));
    } catch (err) {
      console.error("Failed to remove connection:", err);
      setError(String(err));
    }
  };

  const handleCreateConnection = async () => {
    setIsCreating(true);
    setError(null);
    try {
      const uri = await invoke<string>("nwc_create_standard_connection");
      setNewNwcUri(uri);
    } catch (err) {
      console.error("Failed to create NWC URI:", err);
      setError(String(err));
    } finally {
      setIsCreating(false);
    }
<<<<<<< HEAD
=======
  };

  const formatBudget = (msats: number) => {
    const sats = Math.floor(msats / 1000);
    return sats.toLocaleString();
>>>>>>> e1c79ade
  };

  const formatBudget = (msats: number) => Math.floor(msats / 1_000).toLocaleString();

  const getBudgetPercentage = (used: number, total: number) => {
    if (total === 0) return 0;
    return Math.min(100, Math.round((used / total) * 100));
  };

  const formatPeriod = (period: string) => period.charAt(0).toUpperCase() + period.slice(1);

  return (
    <Screen className="min-h-screen gap-6 overflow-y-auto pt-6">
      <SectionHeader
        title="NWC Settings"
        description="Manage your NWC wallet connections"
        actions={
          <CopyButton
            onCopy={async () => {
              try {
<<<<<<< HEAD
                setCopyingPubkey(true);
                const pubkey = await invoke<string>("nwc_get_service_pubkey");
                await copyToClipboard(pubkey);
              } finally {
                setCopyingPubkey(false);
              }
            }}
            label={copyingPubkey ? "Copying…" : "Copy NWC string"}
=======
                setCopying(true);
                const pubkey = await invoke<string>("nwc_get_service_pubkey");
                await copyToClipboard(pubkey);
              } finally {
                setCopying(false);
              }
            }}
            label={copying ? "Copying…" : "Copy NWC string"}
>>>>>>> e1c79ade
            copiedLabel="Copied"
            variant="outline"
            className="w-max"
          />
        }
      />

      <div className="flex justify-end">
        <Button onClick={handleCreateConnection} disabled={isCreating}>
<<<<<<< HEAD
          {isCreating ? "Creating…" : "Create New Connection"}
=======
          {isCreating ? "Creating..." : "Create New Connection"}
>>>>>>> e1c79ade
        </Button>
      </div>

      {loading && connections.length === 0 ? (
        <Card className="border border-dashed border-primary/20 bg-background/90 p-6">
          <p className="text-center text-muted-foreground">Loading connections…</p>
        </Card>
      ) : error ? (
        <Card className="border border-dashed border-destructive/30 bg-background/90 p-6">
          <p className="text-center text-destructive">Failed to load connections: {error}</p>
        </Card>
      ) : connections.length === 0 ? (
        <Card className="border border-dashed border-primary/20 bg-background/90 p-6">
          <p className="text-center text-muted-foreground">No active connections</p>
          <p className="mt-2 text-center text-xs text-muted-foreground">
            Connections will appear here when apps connect to your wallet.
          </p>
        </Card>
      ) : (
        <div className="space-y-4 pb-2">
          {connections.map((connection) => {
            const budgetPercentage = getBudgetPercentage(
              connection.used_budget_msats,
              connection.budget_msats
            );
            const remainingSats = formatBudget(
              connection.budget_msats - connection.used_budget_msats
            );

            return (
              <Card
                key={connection.pubkey}
                className="space-y-4 border border-dashed border-primary/20 bg-background/90 p-4"
              >
                <div className="flex items-start justify-between gap-3">
                  <div className="flex-1 space-y-1">
                    <p className="text-xs font-semibold uppercase tracking-wider text-muted-foreground">
                      Public Key
                    </p>
                    <p className="break-all font-mono text-xs text-foreground">
                      {connection.pubkey}
                    </p>
                  </div>
                  <div className="flex items-center gap-2">
                    <CopyButton
                      onCopy={() => copyToClipboard(connection.pubkey)}
                      label="Copy"
                      copiedLabel="✓"
                      variant="outline"
                    />
                    <Button
                      variant="outline"
                      size="sm"
                      onClick={() => handleRemove(connection.pubkey)}
                    >
                      Remove
                    </Button>
                  </div>
                </div>

                <div className="space-y-2">
                  <div className="flex items-center justify-between text-xs">
                    <span className="uppercase tracking-wide text-muted-foreground">
                      Budget Usage
                    </span>
                    <span className="font-semibold text-primary">{budgetPercentage}%</span>
                  </div>
                  <div className="h-2 rounded-full bg-muted">
                    <div
                      className="h-full rounded-full bg-primary transition-all"
                      style={{ width: `${budgetPercentage}%` }}
                    />
                  </div>
                  <div className="grid grid-cols-2 gap-3 text-xs">
                    <div>
                      <span className="block text-[10px] uppercase tracking-wide text-muted-foreground">
                        Used
                      </span>
                      <span className="text-sm font-medium text-foreground">
                        {formatBudget(connection.used_budget_msats)} sats
                      </span>
                    </div>
                    <div className="text-right">
                      <span className="block text-[10px] uppercase tracking-wide text-muted-foreground">
                        Remaining
                      </span>
                      <span className="text-sm font-medium text-foreground">
                        {remainingSats} sats
                      </span>
                    </div>
                  </div>
                </div>

                <div className="flex items-center justify-between">
                  <div>
                    <p className="text-[10px] uppercase tracking-wide text-muted-foreground">
                      Total Budget
                    </p>
                    <p className="text-sm font-medium text-foreground">
                      {formatBudget(connection.budget_msats)} sats
                    </p>
                  </div>
                  <Badge tone="info" className="uppercase">
                    {formatPeriod(connection.renewal_period)}
                  </Badge>
                </div>
              </Card>
            );
          })}
        </div>
      )}
<<<<<<< HEAD

      <Dialog open={newNwcUri !== null} onOpenChange={(open) => !open && setNewNwcUri(null)}>
        <DialogContent>
          <DialogHeader>
            <DialogTitle>New NWC Connection</DialogTitle>
            <DialogDescription>Share this URI with the application you want to connect.</DialogDescription>
          </DialogHeader>
          <div className="space-y-3">
            <p className="break-all font-mono text-xs text-muted-foreground">{newNwcUri}</p>
            <CopyButton
              onCopy={() => newNwcUri && copyToClipboard(newNwcUri)}
              label="Copy URI"
              copiedLabel="Copied"
              variant="outline"
            />
          </div>
          <div className="flex justify-end">
            <Button variant="outline" onClick={() => setNewNwcUri(null)}>
              Close
            </Button>
          </div>
=======
      
      <Dialog open={!!newNwcUri} onOpenChange={(open) => !open && setNewNwcUri(null)}>
        <DialogContent>
          <DialogHeader>
            <DialogTitle>New Connection String</DialogTitle>
            <DialogDescription>
              Copy this connection string and paste it into the client application.
              This string contains a secret key, so treat it like a password.
            </DialogDescription>
          </DialogHeader>
          <div className="space-y-4">
            <p className="break-all rounded-md bg-muted p-3 font-mono text-sm">
              {newNwcUri}
            </p>
            <CopyButton
              onCopy={() => newNwcUri ? copyToClipboard(newNwcUri) : Promise.resolve()}
              label="Copy Connection String"
              copiedLabel="Copied!"
              className="w-full"
            />
          </div>
>>>>>>> e1c79ade
        </DialogContent>
      </Dialog>
    </Screen>
  );
}<|MERGE_RESOLUTION|>--- conflicted
+++ resolved
@@ -10,15 +10,9 @@
 import {
   Dialog,
   DialogContent,
-<<<<<<< HEAD
   DialogDescription,
   DialogHeader,
   DialogTitle,
-=======
-  DialogHeader,
-  DialogTitle,
-  DialogDescription,
->>>>>>> e1c79ade
 } from "@/components/ui/dialog";
 
 type NwcConnection = {
@@ -36,11 +30,7 @@
   const [connections, setConnections] = useState<NwcConnection[]>([]);
   const [loading, setLoading] = useState(true);
   const [error, setError] = useState<string | null>(null);
-<<<<<<< HEAD
   const [copyingPubkey, setCopyingPubkey] = useState(false);
-=======
-  const [copying, setCopying] = useState(false);
->>>>>>> e1c79ade
   const [newNwcUri, setNewNwcUri] = useState<string | null>(null);
   const [isCreating, setIsCreating] = useState(false);
 
@@ -87,14 +77,6 @@
     } finally {
       setIsCreating(false);
     }
-<<<<<<< HEAD
-=======
-  };
-
-  const formatBudget = (msats: number) => {
-    const sats = Math.floor(msats / 1000);
-    return sats.toLocaleString();
->>>>>>> e1c79ade
   };
 
   const formatBudget = (msats: number) => Math.floor(msats / 1_000).toLocaleString();
@@ -115,7 +97,6 @@
           <CopyButton
             onCopy={async () => {
               try {
-<<<<<<< HEAD
                 setCopyingPubkey(true);
                 const pubkey = await invoke<string>("nwc_get_service_pubkey");
                 await copyToClipboard(pubkey);
@@ -124,16 +105,6 @@
               }
             }}
             label={copyingPubkey ? "Copying…" : "Copy NWC string"}
-=======
-                setCopying(true);
-                const pubkey = await invoke<string>("nwc_get_service_pubkey");
-                await copyToClipboard(pubkey);
-              } finally {
-                setCopying(false);
-              }
-            }}
-            label={copying ? "Copying…" : "Copy NWC string"}
->>>>>>> e1c79ade
             copiedLabel="Copied"
             variant="outline"
             className="w-max"
@@ -143,11 +114,7 @@
 
       <div className="flex justify-end">
         <Button onClick={handleCreateConnection} disabled={isCreating}>
-<<<<<<< HEAD
           {isCreating ? "Creating…" : "Create New Connection"}
-=======
-          {isCreating ? "Creating..." : "Create New Connection"}
->>>>>>> e1c79ade
         </Button>
       </div>
 
@@ -259,18 +226,21 @@
           })}
         </div>
       )}
-<<<<<<< HEAD
 
       <Dialog open={newNwcUri !== null} onOpenChange={(open) => !open && setNewNwcUri(null)}>
         <DialogContent>
           <DialogHeader>
             <DialogTitle>New NWC Connection</DialogTitle>
-            <DialogDescription>Share this URI with the application you want to connect.</DialogDescription>
+            <DialogDescription>
+              Share this URI with the application you want to connect. Treat it like a password.
+            </DialogDescription>
           </DialogHeader>
           <div className="space-y-3">
-            <p className="break-all font-mono text-xs text-muted-foreground">{newNwcUri}</p>
+            <p className="break-all rounded-md bg-muted p-3 font-mono text-xs text-muted-foreground">
+              {newNwcUri}
+            </p>
             <CopyButton
-              onCopy={() => newNwcUri && copyToClipboard(newNwcUri)}
+              onCopy={() => (newNwcUri ? copyToClipboard(newNwcUri) : Promise.resolve())}
               label="Copy URI"
               copiedLabel="Copied"
               variant="outline"
@@ -281,29 +251,6 @@
               Close
             </Button>
           </div>
-=======
-      
-      <Dialog open={!!newNwcUri} onOpenChange={(open) => !open && setNewNwcUri(null)}>
-        <DialogContent>
-          <DialogHeader>
-            <DialogTitle>New Connection String</DialogTitle>
-            <DialogDescription>
-              Copy this connection string and paste it into the client application.
-              This string contains a secret key, so treat it like a password.
-            </DialogDescription>
-          </DialogHeader>
-          <div className="space-y-4">
-            <p className="break-all rounded-md bg-muted p-3 font-mono text-sm">
-              {newNwcUri}
-            </p>
-            <CopyButton
-              onCopy={() => newNwcUri ? copyToClipboard(newNwcUri) : Promise.resolve()}
-              label="Copy Connection String"
-              copiedLabel="Copied!"
-              className="w-full"
-            />
-          </div>
->>>>>>> e1c79ade
         </DialogContent>
       </Dialog>
     </Screen>
